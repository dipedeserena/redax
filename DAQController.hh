--- conflicted
+++ resolved
@@ -61,15 +61,10 @@
   std::map<std::string, int> GetDataFormat();
   
 private:
-<<<<<<< HEAD
+
   void AppendData(std::vector<data_packet> &d);
-  void InitLink(std::vector<V1724*>&, std::map<int, std::vector<u_int16_t>>&, int&);
-
-=======
-  void AppendData(vector<data_packet> &d);
-  void InitLink(vector<V1724*>&, std::map<int, std::map<std::string, std::vector<double>>>&, int&);
+  void InitLink(std::vector<V1724*>&, std::map<int, std::map<std::string, std::vector<double>>>&, int&);
   
->>>>>>> 7edd6813
   std::vector <processingThread> fProcessingThreads;  
   std::map<int, std::vector <V1724*>> fDigitizers;
   std::mutex fBufferMutex;
