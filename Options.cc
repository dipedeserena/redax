#include "Options.hh"
#include "DAXHelpers.hh"
#include "MongoLog.hh"

#include <cmath>

#include <bsoncxx/array/view.hpp>
#include <bsoncxx/types.hpp>
#include <bsoncxx/json.hpp>
#include <bsoncxx/builder/stream/document.hpp>
#include <bsoncxx/exception/exception.hpp>

Options::Options(std::shared_ptr<MongoLog>& log, std::string options_name, std::string hostname,
          mongocxx::collection* opts_collection, std::shared_ptr<mongocxx::pool>& pool,
          std::string dbname, std::string override_opts) : 
    fLog(log), fHostname(hostname), fPool(pool), fClient(pool->acquire()) {
  bson_value = NULL;
  if(Load(options_name, opts_collection, override_opts)!=0)
    throw std::runtime_error("Can't initialize options class");
  //fPool = pool;
  //fClient = pool->acquire();
  fDB = (*fClient)[dbname];
  fDAC_collection = fDB["dac_calibration"];
}

Options::~Options(){
  if(bson_value != NULL) {
    delete bson_value;
    bson_value = NULL;
  }
}

<<<<<<< HEAD
int Options::Load(std::string name, mongocxx::collection* opts_collection,
=======
int Options::Load(std::string name, mongocxx::collection& opts_collection,
>>>>>>> a84633f0
    std::string override_opts) {
  using namespace bsoncxx::builder::stream;
  auto pl = mongocxx::pipeline();
  pl.match(document{} << "name" << name << finalize);
  pl.lookup(document{} << "from" << "options" << "localField" << "includes" <<
      "foreignField" << "name" << "as" << "subconfig" << finalize);
<<<<<<< HEAD
  pl.add_fields(document{} << "subconfig" << open_document << "$concatArrays" << open_array <<
      "$subconfig" << open_array << "$$ROOT" << close_array << close_array << close_document <<
      finalize);
  pl.unwind("$subconfig");
=======
  pl.add_fields(document{} << "$concatArrays" << open_array << "$subconfig" <<
      open_array << "$$ROOT" << close_array << close_array << finalize);
  pl.unwind("subconfig");
>>>>>>> a84633f0
  pl.group(document{} << "_id" << 0 << "config" << open_document << "$mergeObjects" <<
      "$subconfig" << close_document << finalize);
  pl.replace_root(document{} << "newRoot" << "$config" << finalize);
  pl.project(document{} << "subconfig" << 0 << finalize);
  if (override_opts != "")
    pl.add_fields(bsoncxx::from_json(override_opts));
  for (auto doc : opts_collection.aggregate(pl)) {
    bson_value = new bsoncxx::document::value(doc);
    bson_options = bson_value->view();
<<<<<<< HEAD
    try{
      fDetector = bson_options["detectors"][fHostname].get_utf8().value.to_string();
    }catch(const std::exception& e){
      fLog->Entry(MongoLog::Warning, "No detector specified for this host");
      return -1;
=======
    return 0;
  }
  return -1;
}

int Options::Load(std::string name, mongocxx::collection& opts_collection,
	std::string override_opts){
  // Try to pull doc from DB
  bsoncxx::stdx::optional<bsoncxx::document::value> trydoc;
  trydoc = opts_collection.find_one(bsoncxx::builder::stream::document{}<<
				    "name" << name.c_str() << bsoncxx::builder::stream::finalize);
  if(!trydoc){
    fLog->Entry(MongoLog::Warning, "Failed to find your options file '%s' in DB", name.c_str());
    return -1;
  }
  if(bson_value != NULL) {
    delete bson_value;
    bson_value = NULL;
  }
  bson_value = new bsoncxx::document::value((*trydoc).view());
  bson_options = bson_value->view();

  // Pull all subdocuments
  int success = 0;
  try{
    bsoncxx::array::view include_array = (*trydoc).view()["includes"].get_array().value;
    for(bsoncxx::array::element ele : include_array){
      auto sd = opts_collection.find_one(bsoncxx::builder::stream::document{} <<
					 "name" << ele.get_utf8().value.to_string() <<
					 bsoncxx::builder::stream::finalize);
      if(sd)
	success += Override(*sd); // include_json.push_back(bsoncxx::to_json(*sd));
      else
	fLog->Entry(MongoLog::Warning, "Possible improper run config. Check your options includes");
>>>>>>> a84633f0
    }
    return 0;
  }
  return -1;
}

long int Options::GetLongInt(std::string path, long int default_value){
  try{
    return bson_options[path.c_str()].get_int64();
  }
  catch (const std::exception &e){
    // Some APIs autoconvert big ints to doubles. Why? I don't know.
    // But we can handle this here rather than chase those silly things
    // around in each implementation.
    try{
      return (long int)(bson_options[path.c_str()].get_double());
    }
    catch(const std::exception &e){
      fLog->Entry(MongoLog::Local, "Using default value for %s", path.c_str());
      return default_value;
    }
  }
  return -1;
}

double Options::GetDouble(std::string path, double default_value) {
  try{
    return bson_options[path].get_double();
  } catch (const std::exception& e) {
    // maybe it's actually a long?
    try{
      return bson_options[path].get_int64();
    }catch(const std::exception& ee) {
      // an integer???
      try{
        return bson_options[path].get_int32();
      }catch(const std::exception& eee) {
        fLog->Entry(MongoLog::Local, "Using default value for %s", path.c_str());
        return default_value;
      }
    }
  }
}

int Options::GetInt(std::string path, int default_value){

  try{
    return bson_options[path].get_int32();
  }
  catch (const std::exception &e){
    fLog->Entry(MongoLog::Local, "Using default value for %s", path.c_str());
    return default_value;
  }
  return -1;
}

int Options::GetNestedInt(std::string path, int default_value){
  // Parse string
  std::vector<std::string> fields;
  std::stringstream ss(path);
  while( ss.good() ){
    std::string substr;
    getline( ss, substr, '.' );
    fields.push_back( substr );
  }
  try{
    auto val = bson_options[fields[0]];
    for(unsigned int i=1; i<fields.size(); i++)
      val = val[fields[i]];
    return val.get_int32();
  }catch(const std::exception &e){
    fLog->Entry(MongoLog::Local, "Using default value for %s",path.c_str());
    return default_value;
  }
  return 0;
}

std::string Options::GetString(std::string path, std::string default_value){
  try{
    return bson_options[path].get_utf8().value.to_string();
  }
  catch (const std::exception &e){
    //LOG
    fLog->Entry(MongoLog::Local, "Using default value for %s", path.c_str());
    return default_value;
  }
}

std::vector<BoardType> Options::GetBoards(std::string type){
  std::vector<BoardType> ret;
  bsoncxx::array::view subarr = bson_options["boards"].get_array().value;

  std::vector <std::string> types;
  if(type == "V17XX")
    types = {"V1724", "V1730", "V1724_MV", "f1724"};
  else
    types.push_back(type);
  
  for(bsoncxx::array::element ele : subarr){
    std::string btype = ele["type"].get_utf8().value.to_string();
    if(!std::count(types.begin(), types.end(), btype))
      continue;
    try{
      if(ele["host"].get_utf8().value.to_string() != fHostname)
        continue;
    }
    catch(const std::exception &e){
      // If there is no host field then no biggie. Assume we have just 1 host.
    };
    BoardType bt;
    bt.link = ele["link"].get_int32();
    bt.crate = ele["crate"].get_int32();
    bt.board = ele["board"].get_int32();
    bt.type = ele["type"].get_utf8().value.to_string();
    bt.vme_address = DAXHelpers::StringToHex(ele["vme_address"].get_utf8().value.to_string());
    ret.push_back(bt);
  }

  return ret;
}

std::vector<RegisterType> Options::GetRegisters(int board, bool strict){
  std::vector<RegisterType> ret;
  int ibid = 0;
  std::string sdet = "";
  bsoncxx::array::view regarr = bson_options["registers"].get_array().value;
  for(bsoncxx::array::element ele : regarr){
    try{
      ibid = ele["board"].get_int32();
      sdet = "";
    }catch(const std::exception& e){
      try{
        sdet = ele["board"].get_utf8().value.to_string();
        ibid = -1;
      }catch(const std::exception& ee){
        throw std::runtime_error("Invalid register: board is neither int nor string");
      }
    }
    if ((ibid != board) && strict) continue;
    if ((ibid == board) || (sdet == fDetector) || (sdet == "all")) {
      RegisterType rt;
      rt.reg = ele["reg"].get_utf8().value.to_string();
      rt.val = ele["val"].get_utf8().value.to_string();

      ret.push_back(rt);
    }
  }
  return ret;
}

std::vector<u_int16_t> Options::GetThresholds(int board) {
  std::vector<u_int16_t> thresholds;
  u_int16_t default_threshold = 0xA;
  try{
    for (auto& val : bson_options["thresholds"][std::to_string(board)].get_array().value)
      thresholds.push_back(val.get_int32().value);
    return thresholds;
  }
  catch(std::exception& e){
    fLog->Entry(MongoLog::Local, "Using default thresholds for %i", board);
    return std::vector<u_int16_t>(16, default_threshold);
  }
}

int Options::GetCrateOpt(CrateOptions &ret){
  if ((ret.pulser_freq = GetNestedInt("V2718."+fDetector+".pulser_freq", -1)) == -1) {
    try{
      ret.pulser_freq = bson_options["V2718"][fDetector]["pulser_freq"].get_double().value;
    } catch(std::exception& e) {
      ret.pulser_freq = 0;
    }
  }
  ret.s_in = GetNestedInt("V2718."+fDetector+".s_in", 0);
  ret.muon_veto = GetNestedInt("V2718."+fDetector+".muon_veto", 0);
  ret.neutron_veto = GetNestedInt("V2718."+fDetector+".neutron_veto", 0);
  ret.led_trigger = GetNestedInt("V2718."+fDetector+".led_trigger", 0);
  return 0;
}

int16_t Options::GetChannel(int bid, int cid){
  std::string boardstring = std::to_string(bid);
  try{
    return bson_options["channels"][boardstring][cid].get_int32().value;
  }
  catch(std::exception& e){
    fLog->Entry(MongoLog::Error, "Failed to look up board %i ch %i", bid, cid);
    return -1;
  }
}

int Options::GetHEVOpt(HEVOptions &ret){
  try{
    ret.signal_threshold = bson_options["DDC10"]["signal_threshold"].get_int32().value;
    ret.sign = bson_options["DDC10"]["sign"].get_int32().value;
    ret.rise_time_cut = bson_options["DDC10"]["rise_time_cut"].get_int32().value;
    ret.inner_ring_factor = bson_options["DDC10"]["inner_ring_factor"].get_int32().value;
    ret.outer_ring_factor = bson_options["DDC10"]["outer_ring_factor"].get_int32().value;
    ret.integration_threshold = bson_options["DDC10"]["integration_threshold"].get_int32().value;
    ret.parameter_0 = bson_options["DDC10"]["parameter_0"].get_int32().value;
    ret.parameter_1 = bson_options["DDC10"]["parameter_1"].get_int32().value;
    ret.parameter_2 = bson_options["DDC10"]["parameter_2"].get_int32().value;
    ret.parameter_3 = bson_options["DDC10"]["parameter_3"].get_int32().value;
    ret.window = bson_options["DDC10"]["window"].get_int32().value;
    ret.prescaling = bson_options["DDC10"]["prescaling"].get_int32().value;
    ret.component_status = bson_options["DDC10"]["component_status"].get_int32().value;
    ret.width_cut = bson_options["DDC10"]["width_cut"].get_int32().value;
    ret.delay = bson_options["DDC10"]["delay"].get_int32().value;

    ret.address = bson_options["DDC10"]["address"].get_utf8().value.to_string();
    ret.required = bson_options["DDC10"]["required"].get_utf8().value.to_string();
  }catch(std::exception &E){
    fLog->Entry(MongoLog::Local, "Exception getting DDC10 opts: %s",E.what());
    return -1;
  }
  return 0;
}

int Options::GetFaxOptions(fax_options_t& opts) {
  try {
    auto doc = bson_options["fax_options"];
    opts.rate = doc["rate"].get_double().value;
    opts.tpc_size = doc["tpc_size"].get_int32().value;
    opts.drift_speed = doc["drift_speed"].get_double().value;
    opts.e_absorbtion_length = doc["e_absorbtion_length"].get_double().value;
  } catch (std::exception& e) {
    fLog->Entry(MongoLog::Warning, "Error getting fax options: %s", e.what());
    return -1;
  }
  return 0;
}

std::vector<uint16_t> Options::GetDAC(int bid, int num_chan, uint16_t default_value) {
  using namespace bsoncxx::builder::stream;
  std::vector<uint16_t> ret(num_chan, default_value);
  auto sort_order = document{} << "_id" << -1 << finalize;
  auto q = document{} << std::to_string(bid) << open_document << "$exists" << 1 << close_document << finalize;
  auto opts = mongocxx::options::find{};
  opts.sort(sort_order.view());
  auto cursor = fDAC_collection.find(std::move(q), opts);
  auto doc = cursor.begin();
  if (doc == cursor.end() || doc->find(std::to_string(bid)) == doc->end()) {
    fLog->Entry(MongoLog::Local, "No baseline calibrations? You must be new");
    return ret;
  }
/* doc should look like this:
 *{ run : 42,
 * bid : [ val, val, val, ...],
 *         ...
 * }
 */
  for (int i = 0; i < num_chan; i++)
    ret[i] = (*doc)[std::to_string(bid)][i].get_int32();
  return ret;
}

void Options::UpdateDAC(std::map<int, std::vector<uint16_t>>& all_dacs){
  using namespace bsoncxx::builder::stream;
  int run_id = GetInt("number", -1);
  fLog->Entry(MongoLog::Local, "Saving DAC calibration");
  auto search_doc = document{} << "run" << run_id << finalize;
  auto update_doc = document{};
  update_doc<< "$set" << open_document << "run" << run_id;
  for (auto& bid_map : all_dacs) { // (bid, vector)
    update_doc << std::to_string(bid_map.first) << open_array <<
      [&](array_context<> arr){
        for (auto& val : bid_map.second) arr << val;
      } << close_array;
  }
  update_doc << close_document;
  auto write_doc = update_doc<<finalize;
  mongocxx::options::update options;
  options.upsert(true);
  fDAC_collection.update_one(std::move(search_doc), std::move(write_doc), options);
  return;
}
<|MERGE_RESOLUTION|>--- conflicted
+++ resolved
@@ -30,27 +30,16 @@
   }
 }
 
-<<<<<<< HEAD
-int Options::Load(std::string name, mongocxx::collection* opts_collection,
-=======
-int Options::Load(std::string name, mongocxx::collection& opts_collection,
->>>>>>> a84633f0
-    std::string override_opts) {
+int Options::Load(std::string name, mongocxx::collection* opts_collection, std::string override_opts) {
   using namespace bsoncxx::builder::stream;
   auto pl = mongocxx::pipeline();
   pl.match(document{} << "name" << name << finalize);
   pl.lookup(document{} << "from" << "options" << "localField" << "includes" <<
       "foreignField" << "name" << "as" << "subconfig" << finalize);
-<<<<<<< HEAD
   pl.add_fields(document{} << "subconfig" << open_document << "$concatArrays" << open_array <<
       "$subconfig" << open_array << "$$ROOT" << close_array << close_array << close_document <<
       finalize);
   pl.unwind("$subconfig");
-=======
-  pl.add_fields(document{} << "$concatArrays" << open_array << "$subconfig" <<
-      open_array << "$$ROOT" << close_array << close_array << finalize);
-  pl.unwind("subconfig");
->>>>>>> a84633f0
   pl.group(document{} << "_id" << 0 << "config" << open_document << "$mergeObjects" <<
       "$subconfig" << close_document << finalize);
   pl.replace_root(document{} << "newRoot" << "$config" << finalize);
@@ -60,48 +49,11 @@
   for (auto doc : opts_collection.aggregate(pl)) {
     bson_value = new bsoncxx::document::value(doc);
     bson_options = bson_value->view();
-<<<<<<< HEAD
     try{
       fDetector = bson_options["detectors"][fHostname].get_utf8().value.to_string();
     }catch(const std::exception& e){
       fLog->Entry(MongoLog::Warning, "No detector specified for this host");
       return -1;
-=======
-    return 0;
-  }
-  return -1;
-}
-
-int Options::Load(std::string name, mongocxx::collection& opts_collection,
-	std::string override_opts){
-  // Try to pull doc from DB
-  bsoncxx::stdx::optional<bsoncxx::document::value> trydoc;
-  trydoc = opts_collection.find_one(bsoncxx::builder::stream::document{}<<
-				    "name" << name.c_str() << bsoncxx::builder::stream::finalize);
-  if(!trydoc){
-    fLog->Entry(MongoLog::Warning, "Failed to find your options file '%s' in DB", name.c_str());
-    return -1;
-  }
-  if(bson_value != NULL) {
-    delete bson_value;
-    bson_value = NULL;
-  }
-  bson_value = new bsoncxx::document::value((*trydoc).view());
-  bson_options = bson_value->view();
-
-  // Pull all subdocuments
-  int success = 0;
-  try{
-    bsoncxx::array::view include_array = (*trydoc).view()["includes"].get_array().value;
-    for(bsoncxx::array::element ele : include_array){
-      auto sd = opts_collection.find_one(bsoncxx::builder::stream::document{} <<
-					 "name" << ele.get_utf8().value.to_string() <<
-					 bsoncxx::builder::stream::finalize);
-      if(sd)
-	success += Override(*sd); // include_json.push_back(bsoncxx::to_json(*sd));
-      else
-	fLog->Entry(MongoLog::Warning, "Possible improper run config. Check your options includes");
->>>>>>> a84633f0
     }
     return 0;
   }
