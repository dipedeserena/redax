#include "V1724.hh"
#include <numeric>
#include <algorithm>
#include <bitset>
#include <cmath>
#include <unistd.h>
#include <cstring>
#include <iostream>
#include "MongoLog.hh"
#include "Options.hh"
#include "StraxInserter.hh"
#include <CAENVMElib.h>
#include <sstream>
#include <list>
#include <utility>
#include <fstream>


V1724::V1724(MongoLog  *log, Options *options){
  fOptions = options;
  fBoardHandle=fLink=fCrate=fBID=-1;
  fBaseAddress=0;
  fLog = log;

  fAqCtrlRegister = 0x8100;
  fAqStatusRegister = 0x8104;
  fSwTrigRegister = 0x8108;
  fResetRegister = 0xEF24;
  fChStatusRegister = 0x1088;
  fChDACRegister = 0x1098;
  fNChannels = 8;
  fChTrigRegister = 0x1060;
  fSNRegisterMSB = 0xF080;
  fSNRegisterLSB = 0xF084;
  fBoardFailStatRegister = 0x8178;
  fReadoutStatusRegister = 0xEF04;
  fBoardErrRegister = 0xEF00;

  BLT_SIZE=512*1024; // one channel's memory

  DataFormatDefinition = {
    {"channel_mask_msb_idx", -1},
    {"channel_mask_msb_mask", -1},
    {"channel_header_words", 2},
    {"ns_per_sample", 10},
    {"ns_per_clk", 10},   
    // Channel indices are given relative to start of channel
    // i.e. the channel size is at index '0'
    {"channel_time_msb_idx", -1},
    {"channel_time_msb_mask", -1},

  };

  fBLTSafety = 1.4;
  fBufferSafety = 1.1;
}

V1724::~V1724(){
  End();
  if (fBLTCounter.empty()) return;
  std::stringstream msg;
  msg << "BLT report for board " << fBID << " (BLT " << BLT_SIZE << ")";
  for (auto p : fBLTCounter) msg << " | " << p.first << " " << int(std::log2(p.second));
  fLog->Entry(MongoLog::Local, msg.str());
}

int V1724::SINStart(){
  fLastClockTime = std::chrono::high_resolution_clock::now();
  return WriteRegister(fAqCtrlRegister,0x105);
}
int V1724::SoftwareStart(){
  fLastClockTime = std::chrono::high_resolution_clock::now();
  return WriteRegister(fAqCtrlRegister, 0x104);
}
int V1724::AcquisitionStop(bool){
  return WriteRegister(fAqCtrlRegister, 0x100);
}
int V1724::SWTrigger(){
  return WriteRegister(fSwTrigRegister, 0x1);
}
bool V1724::EnsureReady(int ntries, int tsleep){
  return MonitorRegister(fAqStatusRegister, 0x100, ntries, tsleep, 0x1);
}
bool V1724::EnsureStarted(int ntries, int tsleep){
  return MonitorRegister(fAqStatusRegister, 0x4, ntries, tsleep, 0x1);
}
bool V1724::EnsureStopped(int ntries, int tsleep){
  return MonitorRegister(fAqStatusRegister, 0x4, ntries, tsleep, 0x0);
}
u_int32_t V1724::GetAcquisitionStatus(){
  return ReadRegister(fAqStatusRegister);
}

int V1724::CheckErrors(){
  auto pll = ReadRegister(fBoardFailStatRegister);
  auto ros = ReadRegister(fReadoutStatusRegister);
  unsigned ERR = 0xFFFFFFFF;
  if ((pll == ERR) || (ros == ERR)) return -1;
  int ret = 0;
  if (pll & (1 << 4)) ret |= 0x1;
  if (ros & (1 << 2)) ret |= 0x2;
  return ret;
}


int V1724::Init(int link, int crate, int bid, unsigned int address){
  int a = CAENVME_Init(cvV2718, link, crate, &fBoardHandle);
  if(a != cvSuccess){
    fLog->Entry(MongoLog::Warning, "Board %i failed to init, error %i handle %i link %i bdnum %i",
            bid, a, fBoardHandle, link, crate);
    fBoardHandle = -1;
    return -1;
  }
  fLog->Entry(MongoLog::Debug, "Board %i initialized with handle %i (link/crate)(%i/%i)",
	      bid, fBoardHandle, link, crate);  

  fLink = link;
  fCrate = crate;
  fBID = bid;
  fBaseAddress=address;
  fRolloverCounter = 0;
  fLastClock = 0;
  u_int32_t word(0);
  int my_bid(0);
  
  fBLTSafety = fOptions->GetDouble("blt_safety_factor", 1.5);
  fBufferSafety = fOptions->GetDouble("buffer_safety_factor", 1.1);
  BLT_SIZE = fOptions->GetInt("blt_size", 512*1024);
  // there's a more elegant way to do this, but I'm not going to write it
  fClockPeriod = std::chrono::nanoseconds((1l << 31) * DataFormatDefinition["ns_per_clock"]);

  if (Reset()) {
    fLog->Entry(MongoLog::Error, "Board %i unable to pre-load registers", fBID);
    return -1;
  } else {
    fLog->Entry(MongoLog::Local, "Board %i reset", fBID);
  }
  std::this_thread::sleep_for(std::chrono::milliseconds(10));
  if (fOptions->GetInt("do_sn_check", 0) != 0) {
    if ((word = ReadRegister(fSNRegisterLSB)) == 0xFFFFFFFF) {
      fLog->Entry(MongoLog::Error, "Board %i couldn't read its SN lsb", fBID);
      return -1;
    }
    my_bid |= word&0xFF;
    if ((word = ReadRegister(fSNRegisterMSB)) == 0xFFFFFFFF) {
      fLog->Entry(MongoLog::Error, "Board %i couldn't read its SN msb", fBID);
      return -1;
    }
    my_bid |= ((word&0xFF)<<8);
    if (my_bid != fBID) {
      fLog->Entry(MongoLog::Local, "Link %i crate %i should be SN %i but is actually %i",
        link, crate, fBID, my_bid);
    }
  }
  return 0;
}

int V1724::Reset() {
  int ret = WriteRegister(fResetRegister, 0x1);
  ret += WriteRegister(fBoardErrRegister, 0x30);
  return ret;
}

u_int32_t V1724::GetHeaderTime(u_int32_t *buff, u_int32_t size){
  u_int32_t idx = 0;
  while(idx < size/sizeof(u_int32_t)){
    if(buff[idx]>>28==0xA){
      return buff[idx+3]&0x7FFFFFFF;
    }
    idx++;
  }
  return 0xFFFFFFFF;
}

int V1724::GetClockCounter(u_int32_t timestamp){
  // The V1724 has a 31-bit on board clock counter that counts 10ns samples.
  // So it will reset every 21 seconds. We need to count the resets or we
  // can't run longer than that. We can employ some clever logic
  // and real-time time differences to handle clock rollovers and catch any
  // that we happen to miss the usual way

  auto now = std::chrono::high_resolution_clock::now();
  std::chrono::nanoseconds dt = now - fLastClockTime;
  fLastClockTime += dt; // no operator=

  int n_missed = dt / fClockPeriod;
  if (n_missed > 0) {
    fLog->Entry(MongoLog::Message, "Board %i missed %i rollovers", fBID, n_missed);
    fClockRolloverCounter += n_missed;
  }

<<<<<<< HEAD
  if (timestamp < fLastClock) {
    // actually rolled over
    fClockRolloverCounter++;
  } else {
    // not a rollover
=======
  // Second, is this number less than the previous?
  else if(timestamp < last_time){

    // Case 1. Genuine clock reset. under 5s is false and over 15s is true
    if(timestamp < 5e8 && !seen_under_5 && seen_over_15){
      seen_under_5 = true;
      seen_over_15 = false;
      last_time = timestamp;
      last_event_num = this_event_num;
      clock_counter++;
      return clock_counter;
    }

    // Case 2: Any other jitter within the 21 seconds, just return
    else{
      return clock_counter;
    }
  }
  else{
  /*  if (last_event_num == this_event_num && last_event_num != 0)
      fLog->Entry(MongoLog::Warning,
        "Board %i has odd clock counters. ts: %x, over_15: %i, under_5: %i, event %x",
		fBID, timestamp, seen_over_15, seen_under_5, last_event_num);
    else
      fLog->Entry(MongoLog::Warning,
          "Board %i has odd clock counters. ts: %x, over_15: %i, under_5: %i, last event %x, this event %x",
          fBID, timestamp, seen_over_15, seen_under_5, last_event_num, this_event_num);
    // Counter equal to last time, so we're happy and keep the same counter*/
    return clock_counter;
>>>>>>> f56a9be1
  }
  fLastClock = timestamp;
  return fClockRolloverCounter;
}

int V1724::WriteRegister(unsigned int reg, unsigned int value){
  u_int32_t write=0;
  write+=value;
  int ret = 0;
  if((ret = CAENVME_WriteCycle(fBoardHandle, fBaseAddress+reg,
			&write,cvA32_U_DATA,cvD32)) != cvSuccess){
    fLog->Entry(MongoLog::Warning,
		"Board %i write returned %i (ret), reg 0x%04x, value 0x%08x",
		fBID, ret, reg, value);
    return -1;
  }
  return 0;
}

unsigned int V1724::ReadRegister(unsigned int reg){
  unsigned int temp;
  int ret = -100;
  if((ret = CAENVME_ReadCycle(fBoardHandle, fBaseAddress+reg, &temp,
			      cvA32_U_DATA, cvD32)) != cvSuccess){
    fLog->Entry(MongoLog::Warning,
		"Board %i read returned: %i (ret) 0x%08x (val) for reg 0x%04x",
		fBID, ret, temp, reg);
    return 0xFFFFFFFF;
  }
  return temp;
}

int V1724::ReadMBLT(u_int32_t* &buffer){
  // Initialize
  int64_t blt_bytes=0;
  int nb=0,ret=-5;
  std::list<std::pair<u_int32_t*, int>> xfer_buffers;

  int count = 0;
  int alloc_size = BLT_SIZE/sizeof(u_int32_t)*fBLTSafety;
  u_int32_t* thisBLT = nullptr;
  if ((GetAcquisitionStatus() & 0x8) == 0) return 0;
  // digitizer has at least one event
  do{

    // Reserve space for this block transfer
    thisBLT = new u_int32_t[alloc_size];

    ret = CAENVME_FIFOBLTReadCycle(fBoardHandle, fBaseAddress,
				     ((unsigned char*)thisBLT),
				     BLT_SIZE, cvA32_U_MBLT, cvD64, &nb);
    if( (ret != cvSuccess) && (ret != cvBusError) ){
      fLog->Entry(MongoLog::Error,
		  "Board %i read error after %i reads: (%i) and transferred %i bytes this read",
		  fBID, count, ret, nb);

      // Delete all reserved data and fail
      delete[] thisBLT;
      for (auto& b : xfer_buffers) delete[] b.first;
      return -1;
    }
    if (nb > (int)BLT_SIZE) fLog->Entry(MongoLog::Message,
        "Board %i got %i more bytes than asked for (headroom %i)",
        fBID, nb-BLT_SIZE, alloc_size-nb);

    count++;
    blt_bytes+=nb;
    xfer_buffers.push_back(std::make_pair(thisBLT, nb));

  }while(ret != cvBusError);

  // Now, unfortunately we need to make one copy of the data here or else our memory
  // usage explodes. We declare above a buffer of several MB, which is the maximum capacity
  // of the board in case every channel is 100% saturated (the practical largest
  // capacity is certainly smaller depending on settings). But if we just keep reserving
  // O(MB) blocks and filling 50kB with actual data, we're gonna run out of memory.
  // So here we declare the return buffer as *just* large enough to hold the actual
  // data and free up the rest of the memory reserved as buffer.
  // In tests this does not seem to impact our ability to read out the V1724 at the
  // maximum bandwidth of the link.
  if(blt_bytes>0){
    u_int32_t bytes_copied = 0;
    alloc_size = blt_bytes/sizeof(u_int32_t)*fBufferSafety;
    buffer = new u_int32_t[alloc_size];
    for (auto& xfer : xfer_buffers) {
      std::memcpy(((unsigned char*)buffer)+bytes_copied, xfer.first, xfer.second);
      bytes_copied += xfer.second;
    }
    fBLTCounter[count]++;
    if (bytes_copied != blt_bytes) fLog->Entry(MongoLog::Message,
        "Board %i funny buffer accumulation: %i/%i from %i BLTs",
        fBID, bytes_copied, blt_bytes, count);
  }
  for (auto b : xfer_buffers) delete[] b.first;
  return blt_bytes;
}

int V1724::LoadDAC(std::vector<u_int16_t> &dac_values){
  // Loads DAC values into registers
  for(unsigned int x=0; x<fNChannels; x++){
    if(WriteRegister((fChDACRegister)+(0x100*x), dac_values[x])!=0){
      fLog->Entry(MongoLog::Error, "Board %i failed writing DAC 0x%04x in channel %i",
		  fBID, dac_values[x], x);
      return -1;
    }

  }
  return 0;
}

int V1724::SetThresholds(std::vector<u_int16_t> vals) {
  int ret = 0;
  for (unsigned ch = 0; ch < fNChannels; ch++)
    ret += WriteRegister(fChTrigRegister + 0x100*ch, vals[ch]);
  return ret;
}

int V1724::End(){
  if(fBoardHandle>=0)
    CAENVME_End(fBoardHandle);
  fBoardHandle=fLink=fCrate=-1;
  fBaseAddress=0;
  return 0;
}

void V1724::ClampDACValues(std::vector<u_int16_t> &dac_values,
                  std::map<std::string, std::vector<double>> &cal_values) {
  u_int16_t min_dac, max_dac(0xffff);
  for (unsigned ch = 0; ch < fNChannels; ch++) {
    if (cal_values["yint"][ch] > 0x3fff) {
      min_dac = (0x3fff - cal_values["yint"][ch])/cal_values["slope"][ch];
    } else {
      min_dac = 0;
    }
    dac_values[ch] = std::clamp(dac_values[ch], min_dac, max_dac);
    if ((dac_values[ch] == min_dac) || (dac_values[ch] == max_dac)) {
      fLog->Entry(MongoLog::Local, "Board %i channel %i clamped dac to 0x%04x",
	fBID, ch, dac_values[ch]);
    }
  }
}

bool V1724::MonitorRegister(u_int32_t reg, u_int32_t mask, int ntries, int sleep, u_int32_t val){
  u_int32_t rval = 0;
  if(val == 0) rval = 0xffffffff;
  for(int counter = 0; counter < ntries; counter++){
    rval = ReadRegister(reg);
    if(rval == 0xffffffff)
      break;
    if((val == 1 && (rval&mask)) || (val == 0 && !(rval&mask)))
      return true;
    usleep(sleep);
  }
  fLog->Entry(MongoLog::Warning,"Board %i MonitorRegister failed for 0x%04x with mask 0x%04x and register value 0x%04x, wanted 0x%04x",
          fBID, reg, mask, rval,val);
  return false;
}<|MERGE_RESOLUTION|>--- conflicted
+++ resolved
@@ -189,43 +189,11 @@
     fClockRolloverCounter += n_missed;
   }
 
-<<<<<<< HEAD
   if (timestamp < fLastClock) {
     // actually rolled over
     fClockRolloverCounter++;
   } else {
     // not a rollover
-=======
-  // Second, is this number less than the previous?
-  else if(timestamp < last_time){
-
-    // Case 1. Genuine clock reset. under 5s is false and over 15s is true
-    if(timestamp < 5e8 && !seen_under_5 && seen_over_15){
-      seen_under_5 = true;
-      seen_over_15 = false;
-      last_time = timestamp;
-      last_event_num = this_event_num;
-      clock_counter++;
-      return clock_counter;
-    }
-
-    // Case 2: Any other jitter within the 21 seconds, just return
-    else{
-      return clock_counter;
-    }
-  }
-  else{
-  /*  if (last_event_num == this_event_num && last_event_num != 0)
-      fLog->Entry(MongoLog::Warning,
-        "Board %i has odd clock counters. ts: %x, over_15: %i, under_5: %i, event %x",
-		fBID, timestamp, seen_over_15, seen_under_5, last_event_num);
-    else
-      fLog->Entry(MongoLog::Warning,
-          "Board %i has odd clock counters. ts: %x, over_15: %i, under_5: %i, last event %x, this event %x",
-          fBID, timestamp, seen_over_15, seen_under_5, last_event_num, this_event_num);
-    // Counter equal to last time, so we're happy and keep the same counter*/
-    return clock_counter;
->>>>>>> f56a9be1
   }
   fLastClock = timestamp;
   return fClockRolloverCounter;
