--- conflicted
+++ resolved
@@ -277,15 +277,11 @@
   // are some strategically placed sleep statements (placed via trial, error,
   // and tears) throughout the code. Take care if changing things here.
 
-<<<<<<< HEAD
-=======
-  
   // Initial parameters:
   int adjustment_threshold = 5;
   int current_iteration=0;
   int repeat_this_many=5;
   int triggers_per_iteration = 1;
->>>>>>> 61cacba0
 
   // Initial parameters:
   int adjustment_threshold = 5; // baseline units
@@ -316,7 +312,6 @@
   array<u_int16_t, 16> min_dac;
   u_int16_t max_dac(0xffff);
   
-<<<<<<< HEAD
   // if the calibration points change, these numbers also change
   // B = sum(x^2), C = sum(1), F = sum(x)
   double B(4536000000.), C(3.), D(0), E(0), F(96000.);
@@ -329,23 +324,6 @@
   for (auto& v : dac_values) msg << " 0x" << v << ",";
   fLog->Entry(MongoLog::Local, msg.str());
 
-=======
-  // Determine starting values. If the flag 'start_provided' is set then the
-  // initial argument vector already has our start values. If not then we can
-  // make a decent guess here.
-  u_int32_t starting_value = u_int32_t( (0x3fff-nominal_value)*
-					((0.9*0xffff)/0x3fff) + 3277);
-
-  vector<u_int16_t> dac_values(fNChannels, starting_value);
-  if(end_values[0]!=0 && end_values.size() >= (unsigned int)(fNChannels))
-    std::copy(end_values.begin(), end_values.begin() + fNChannels, dac_values.begin());
-  
-  fLog->Entry(MongoLog::Local,
-	      "Found starting values for digi %i BLs: 0x%04x, 0x%04x, 0x%04x, 0x%04x, 0x%04x, 0x%04x, 0x%04x, 0x%04x,",
-	      fBID, dac_values[0], dac_values[1], dac_values[2], dac_values[3], dac_values[4],
-	      dac_values[5], dac_values[6], dac_values[7]);
-  
->>>>>>> 61cacba0
   vector<int> channel_finished(fNChannels, 0);
   vector<bool> update_dac(fNChannels, true);
 
@@ -409,7 +387,6 @@
 	words_per_channel = (words_in_event - 4)/channels_in_event - DataFormatDefinition["channel_header_words"];
 
 	idx += 4;
-<<<<<<< HEAD
 	for (unsigned ch = 0; ch < fNChannels; ch++) {
 	  if (!(channel_mask & (1 << ch))) continue;
 	  idx += DataFormatDefinition["channel_header_words"];
@@ -417,24 +394,6 @@
 	  for (unsigned w = 0; w < words_per_channel; w++) {
 	    hist[(buffer[idx+w]&0xFFFF)>>rebin_factor_log]++;
 	    hist[((buffer[idx+w]>>16)&0xFFFF)>>rebin_factor_log]++;
-=======
-	// Loop through channels
-	for(unsigned int channel=0; channel<fNChannels; channel++){		
-	  if(!((cmask>>channel)&1))
-            continue;
-	  
-	  float baseline = -1.;
-	  long int tbase = 0;
-	  int bcount = 0;
-	  unsigned int minval = 0x3fff, maxval=0;
-
-	  // Sometimes for some reason idx is bigger than size.
-	  if(idx > (u_int32_t)(size)){
-	    fLog->Entry(MongoLog::Local,
-			"Found bad buffer in board %i with size %i but attempted to access %i.",
-			fBID, size, idx);
-	    break;
->>>>>>> 61cacba0
 	  }
 	  idx += words_per_channel;
           for (auto it = beg_it; it < end_it; it++)
@@ -461,7 +420,6 @@
       } // end of header
       else
 	idx++;
-<<<<<<< HEAD
     } // end of while
     delete[] buffer;
 
@@ -474,46 +432,12 @@
         // basic chi-squared minimization
 	D = E = 0;
         for (int i = 0; i < 3; i++) {
-	  D += DAC_calibration[i]*bl_per_channel[ch][i];
+	        D += DAC_calibration[i]*bl_per_channel[ch][i];
           E += bl_per_channel[ch][i];
-=======
-    }// end parse data  
-    delete[] buff;
-   
-    // Get average from total
-    for(unsigned int channel=0; channel<fNChannels; channel++)
-      baseline_per_channel[channel]/=good_triggers_per_channel[channel];
-
-    // Compute update to baseline if any
-    // Time for the **magic**. We want to see how far we are off from nominal and
-    // adjust up and down accordingly. We will always adjust just a tiny bit
-    // less than we think we need to to avoid getting into some overshoot
-    // see-saw type loop where we never hit the target.
-    for(unsigned int channel=0; channel<fNChannels; channel++){
-      if(channel_finished[channel]>=repeat_this_many)
-	continue;
-      if(good_triggers_per_channel[channel]==0)
-	continue;
-
-      float absolute_unit = float(0xffff)/float(0x3fff);
-      int adjustment = .5*int(absolute_unit*((float(baseline_per_channel[channel])-
-					      float(nominal_value))));
-
-      if(abs(float(baseline_per_channel[channel])-float(nominal_value)) < adjustment_threshold){
-	channel_finished[channel]++;
-	std::cout<<"Channel "<<channel<<" converging at step "<<
-	  channel_finished[channel]<<"/5"<<std::endl;
-      }
-      else{
-	channel_finished[channel]=0;
-	update_dac[channel] = true;
-	if(adjustment<0 && (u_int32_t(abs(adjustment)))>dac_values[channel]){
-	  dac_values[channel]=0x0;
-	  std::cout<<"Channel "<<channel<<" DAC to zero"<<std::endl;
->>>>>>> 61cacba0
+
 	}
-        calibration_slope[ch] = (C*D-E*F)/(B*C-F*F);
-	calibration_intercept[ch] = (B*E-D*F)/(B*C-F*F);
+    calibration_slope[ch] = (C*D-E*F)/(B*C-F*F);
+	  calibration_intercept[ch] = (B*E-D*F)/(B*C-F*F);
         fLog->Entry(MongoLog::Debug, "Board %i channel %i baseline calibration: %.3f/%.1f",
 	  fBID, ch, calibration_slope[ch], calibration_intercept[ch]);
 
