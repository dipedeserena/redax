#ifndef _V1724_HH_
#define _V1724_HH_

#include <cstdint>
#include <vector>
#include <map>
#include <chrono>

class MongoLog;
class Options;
class data_packet;

class V1724{

 public:
  V1724(MongoLog *log, Options *options);
  virtual ~V1724();

<<<<<<< HEAD
  int Init(int link, int crate, int bid, unsigned int address=0);
  int ReadMBLT(u_int32_t* &buffer);
  int WriteRegister(unsigned int reg, unsigned int value);
  unsigned int ReadRegister(unsigned int reg);
  int GetClockCounter(u_int32_t timestamp);
  int End();
=======
  virtual int Init(int link, int crate, int bid, unsigned int address=0);
  virtual int ReadMBLT(u_int32_t* &buffer);
  virtual int WriteRegister(unsigned int reg, unsigned int value);
  virtual unsigned int ReadRegister(unsigned int reg);
  virtual int GetClockCounter(u_int32_t timestamp, u_int32_t this_event_num);
  virtual int End();
>>>>>>> f56a9be1

  int bid() {return fBID;}

  virtual int LoadDAC(std::vector<u_int16_t> &dac_values);
  void ClampDACValues(std::vector<u_int16_t>&, std::map<std::string, std::vector<double>>&);
  unsigned GetNumChannels() {return fNChannels;}
  int SetThresholds(std::vector<u_int16_t> vals);

  // Acquisition Control
<<<<<<< HEAD
  int SINStart();
  int SoftwareStart();
  int AcquisitionStop();
  int SWTrigger();
  int Reset();
  bool EnsureReady(int ntries, int sleep);
  bool EnsureStarted(int ntries, int sleep);
  bool EnsureStopped(int ntries, int sleep);
  int CheckErrors();
  u_int32_t GetAcquisitionStatus();
  u_int32_t GetHeaderTime(u_int32_t *buff, u_int32_t size);
=======
  virtual int SINStart();
  virtual int SoftwareStart();
  virtual int AcquisitionStop(bool=false);
  virtual int SWTrigger();
  virtual int Reset();
  virtual bool EnsureReady(int ntries, int sleep);
  virtual bool EnsureStarted(int ntries, int sleep);
  virtual bool EnsureStopped(int ntries, int sleep);
  virtual int CheckErrors();
  virtual u_int32_t GetAcquisitionStatus();
  u_int32_t GetHeaderTime(u_int32_t *buff, u_int32_t size, u_int32_t& num);
>>>>>>> f56a9be1

  std::map<std::string, int> DataFormatDefinition;

protected:
  // Some values for base classes to override 
  unsigned int fAqCtrlRegister;
  unsigned int fAqStatusRegister;
  unsigned int fSwTrigRegister;
  unsigned int fResetRegister;
  unsigned int fChStatusRegister;
  unsigned int fChDACRegister;
  unsigned int fChTrigRegister;
  unsigned int fNChannels;
  unsigned int fSNRegisterMSB;
  unsigned int fSNRegisterLSB;
  unsigned int fBoardFailStatRegister;
  unsigned int fReadoutStatusRegister;
  unsigned int fVMEAlignmentRegister;
  unsigned int fBoardErrRegister;

  int BLT_SIZE;
  std::map<int, long> fBLTCounter;

<<<<<<< HEAD
  bool MonitorRegister(u_int32_t reg, u_int32_t mask, int ntries, int sleep, u_int32_t val=1);
=======
  virtual bool MonitorRegister(u_int32_t reg, u_int32_t mask, int ntries,
		       int sleep, u_int32_t val=1);
>>>>>>> f56a9be1
  Options *fOptions;
  int fBoardHandle;
  int fLink, fCrate, fBID;
  unsigned int fBaseAddress;

  // Stuff for clock reset tracking
  u_int32_t fRolloverCounter;
  u_int32_t fLastClock;
  std::chrono::high_resolution_clock::fLastClockTime;
  std::chrono::nanoseconds fClockPeriod;

  MongoLog *fLog;

  float fBLTSafety, fBufferSafety;

};


#endif<|MERGE_RESOLUTION|>--- conflicted
+++ resolved
@@ -16,21 +16,12 @@
   V1724(MongoLog *log, Options *options);
   virtual ~V1724();
 
-<<<<<<< HEAD
-  int Init(int link, int crate, int bid, unsigned int address=0);
-  int ReadMBLT(u_int32_t* &buffer);
-  int WriteRegister(unsigned int reg, unsigned int value);
-  unsigned int ReadRegister(unsigned int reg);
-  int GetClockCounter(u_int32_t timestamp);
-  int End();
-=======
   virtual int Init(int link, int crate, int bid, unsigned int address=0);
   virtual int ReadMBLT(u_int32_t* &buffer);
   virtual int WriteRegister(unsigned int reg, unsigned int value);
   virtual unsigned int ReadRegister(unsigned int reg);
   virtual int GetClockCounter(u_int32_t timestamp, u_int32_t this_event_num);
   virtual int End();
->>>>>>> f56a9be1
 
   int bid() {return fBID;}
 
@@ -40,19 +31,7 @@
   int SetThresholds(std::vector<u_int16_t> vals);
 
   // Acquisition Control
-<<<<<<< HEAD
-  int SINStart();
-  int SoftwareStart();
-  int AcquisitionStop();
-  int SWTrigger();
-  int Reset();
-  bool EnsureReady(int ntries, int sleep);
-  bool EnsureStarted(int ntries, int sleep);
-  bool EnsureStopped(int ntries, int sleep);
-  int CheckErrors();
-  u_int32_t GetAcquisitionStatus();
-  u_int32_t GetHeaderTime(u_int32_t *buff, u_int32_t size);
-=======
+
   virtual int SINStart();
   virtual int SoftwareStart();
   virtual int AcquisitionStop(bool=false);
@@ -63,8 +42,7 @@
   virtual bool EnsureStopped(int ntries, int sleep);
   virtual int CheckErrors();
   virtual u_int32_t GetAcquisitionStatus();
-  u_int32_t GetHeaderTime(u_int32_t *buff, u_int32_t size, u_int32_t& num);
->>>>>>> f56a9be1
+  u_int32_t GetHeaderTime(u_int32_t *buff, u_int32_t size);
 
   std::map<std::string, int> DataFormatDefinition;
 
@@ -88,12 +66,7 @@
   int BLT_SIZE;
   std::map<int, long> fBLTCounter;
 
-<<<<<<< HEAD
   bool MonitorRegister(u_int32_t reg, u_int32_t mask, int ntries, int sleep, u_int32_t val=1);
-=======
-  virtual bool MonitorRegister(u_int32_t reg, u_int32_t mask, int ntries,
-		       int sleep, u_int32_t val=1);
->>>>>>> f56a9be1
   Options *fOptions;
   int fBoardHandle;
   int fLink, fCrate, fBID;
