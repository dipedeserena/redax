--- conflicted
+++ resolved
@@ -15,21 +15,12 @@
   V1724(MongoLog *log, Options *options);
   virtual ~V1724();
 
-<<<<<<< HEAD
-  int Init(int link, int crate, int bid, unsigned int address=0);
-  int ReadMBLT(u_int32_t* &buffer);
-  int WriteRegister(unsigned int reg, unsigned int value);
-  unsigned int ReadRegister(unsigned int reg);
-  int GetClockCounter(u_int32_t timestamp, u_int32_t this_event_num);
-  int End();
-=======
   virtual int Init(int link, int crate, int bid, unsigned int address=0);
-  virtual int ReadMBLT(u_int32_t* &buffer, std::vector<unsigned int>* v=nullptr);
+  virtual int ReadMBLT(u_int32_t* &buffer);
   virtual int WriteRegister(unsigned int reg, unsigned int value);
   virtual unsigned int ReadRegister(unsigned int reg);
   virtual int GetClockCounter(u_int32_t timestamp, u_int32_t this_event_num);
   virtual int End();
->>>>>>> 6acfe6fb
 
   int bid(){
     return fBID;
