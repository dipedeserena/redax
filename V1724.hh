#ifndef _V1724_HH_
#define _V1724_HH_

#include <cstdint>
#include <vector>
#include <map>

class MongoLog;
class Options;

class V1724{

 public:
  V1724(MongoLog *log, Options *options);
  virtual ~V1724();

  int Init(int link, int crate, int bid, unsigned int address=0);
  int64_t ReadMBLT(u_int32_t *&buffer);
  int WriteRegister(unsigned int reg, unsigned int value);
  unsigned int ReadRegister(unsigned int reg);
  int GetClockCounter(u_int32_t timestamp);
  int End();

  int bid(){
    return fBID;
  };

  int LoadDAC(std::vector<u_int16_t> &dac_values);
  void ClampDACValues(std::vector<u_int16_t>&, std::map<std::string, std::vector<double>>&);
  unsigned GetNumChannels() {return fNChannels;}
  int SetThresholds(std::vector<u_int16_t> vals);

  // Acquisition Control
  int SINStart();
  int SoftwareStart();
  int AcquisitionStop();
  int SWTrigger();
  int Reset();
  bool EnsureReady(int ntries, int sleep);
  bool EnsureStarted(int ntries, int sleep);
  bool EnsureStopped(int ntries, int sleep);
  int CheckErrors();
  u_int32_t GetAcquisitionStatus();
  u_int32_t GetHeaderTime(u_int32_t *buff, u_int32_t size);

  std::map<std::string, int> DataFormatDefinition;

protected:
  // Some values for base classes to override 
  unsigned int fAqCtrlRegister;
  unsigned int fAqStatusRegister;
  unsigned int fSwTrigRegister;
  unsigned int fResetRegister;
  unsigned int fChStatusRegister;
  unsigned int fChDACRegister;
  unsigned int fChTrigRegister;
  unsigned int fNChannels;
  unsigned int fSNRegisterMSB;
  unsigned int fSNRegisterLSB;
<<<<<<< HEAD
  unsigned int fBoardFailStatRegister;
  unsigned int fReadoutStatusRegister;
=======
  unsigned int fVMEAlignmentRegister;
  unsigned int fBoardErrRegister;
>>>>>>> fb58e485

  bool MonitorRegister(u_int32_t reg, u_int32_t mask, int ntries,
		       int sleep, u_int32_t val=1);
  Options *fOptions;
  int fBoardHandle;
  int fLink, fCrate, fBID;  
  unsigned int fBaseAddress;

  // Stuff for clock reset tracking
  u_int32_t clock_counter;
  u_int32_t last_time;
  bool seen_under_5;
  bool seen_over_15;

  MongoLog *fLog;

};


#endif<|MERGE_RESOLUTION|>--- conflicted
+++ resolved
@@ -57,13 +57,10 @@
   unsigned int fNChannels;
   unsigned int fSNRegisterMSB;
   unsigned int fSNRegisterLSB;
-<<<<<<< HEAD
   unsigned int fBoardFailStatRegister;
   unsigned int fReadoutStatusRegister;
-=======
   unsigned int fVMEAlignmentRegister;
   unsigned int fBoardErrRegister;
->>>>>>> fb58e485
 
   bool MonitorRegister(u_int32_t reg, u_int32_t mask, int ntries,
 		       int sleep, u_int32_t val=1);
