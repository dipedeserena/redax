#include "WFSim.hh"
#include "MongoLog.hh"
#include <chrono>
#include <cmath>

using std::vector;
using std::pair;
constexpr double PI() {return std::acos(-1.);}
const int PMTsPerDigi = 8;

// redeclare all the static members
std::thread WFSim::sGeneratorThread;
std::mutex WFSim::sMutex;
std::random_device WFSim::sRD;
std::mt19937_64 WFSim::sGen;
std::uniform_real_distribution<> WFSim::sFlatDist;
long WFSim::sClock;
int WFSim::sEventCounter;
std::atomic_bool WFSim::sRun, WFSim::sReady;
bool WFSim::sInit;
fax_options_t WFSim::sFaxOptions;
int WFSim::sNumPMTs;
vector<WFSim*> WFSim::sRegistry;
vector<pair<double, double>> sPMTxy;
std::condition_variable sCV;

pair<double, double> PMTiToXY(int i) {
  if (i == 0) return std::make_pair(0., 0.);
  if (i < 7) return std::make_pair(std::cos((i-1)*PI()/3.), std::sin((i-1)*PI()/3.));
  int ring = 2;
  // how many total PMTs are contained in a radius r? aka which ring is this PMT im
  while (i > 3*ring*(ring+1)) ring++;
  int i_in_ring = i - (1 + 3*ring*(ring-1));
  int side = i_in_ring / ring;
  int side_i = i_in_ring % ring;

  double ref_angle = PI()/3*side;
  double offset_angle = ref_angle + 2*PI()/3;
  double x_c = ring*std::cos(ref_angle), y_c = ring*std::sin(ref_angle);
  return std::make_pair(x_c + side_i*std::cos(offset_angle), y_c + side_i*std::sin(offset_angle));
}

WFSim::WFSim(MongoLog* log, Options* options) : V1724(log, options) {
  fLog->Entry(MongoLog::Warning, "Initializing fax digitizer");
}

WFSim::~WFSim() {
  End();
}

int WFSim::End() {
  fRun = false;
  if (fGeneratorThread.joinable()) fGeneratorThread.join();
  return 0;
}

int WFSim::WriteRegister(unsigned int, unsigned int) {
  return 0;
}

unsigned int WFSim::ReadRegister(unsigned int) {
  return 0;
}

int WFSim::Init(int, int, int bid, unsigned int) {
  fBID = bid;
  fGen = std::mt19937_64(fRD());
  fFlatDist = std::uniform_real_distribution<>(0., 1.);
  fSPEtemplate = {0.0, 0.0, 0.0, 2.81e-2, 7.4, 6.07e1, 3.26e1, 1.33e1, 7.60, 5.71, 7.75, 4.46,
      3.68, 3.31, 2.97, 2.74, 2.66, 2.48, 2.27, 2.15, 2.03, 1.93, 1.70, 1.68, 1.26, 7.86e-1,
      5.36e-1, 4.36e-1, 3.11e-1, 2.15e-1};
  if (fOptions->GetFaxOptions(fFaxOptions)) {
    fLog->Entry(MongoLog::Message, "Using default fax options");
    fFaxOptions.rate = 1e-8; // 10 Hz in ns
    fFaxOptions.tpc_size = 2; // radius in PMTs
    fFaxOptions.e_absorbtion_length = (fFlatDist(fGen)+1)*fFaxOptions.tpc_size; // TPC lengths
    fFaxOptions.drift_speed = 1e-4; // pmts/ns
  }
  GlobalInit(fFaxOptions);
  sRegistry.push_back(this);
  return 0;
}

void WFSim::GlobalInit(fax_options_t& fax_options) {
  if (sReady == false) {
    sGen = std::mt19937_64(sRD());
    sFlatDist = std::uniform_real_distribution<>(0., 1.);
    sFaxOptions = fax_options;

    sRun = sReady = true;
    sClock = 0;
    sEventCounter = 0;
    sNumPMTs = (1+3*fax_options.tpc_size*(fax_options.tpc_size+1))*2;
    int PMTsPerArray = sNumPMTs/2;
    sPMTxy.reserve(sNumPMTs);
    for (int p = 0; p < sNumPMTs; p++)
      sPMTxy.emplace_back(PMTiToXy(p % PMTsPerArray));

    sGeneratorThread = std::thread(&WFSim::GlobalRun);
  }
}

void WFSim::GlobalDeinit() {
  const std::lock_guard<std::mutex> lg(sMutex);
  if (sGeneratorThread.joinable()) {
    sRun = sReady = false;
    sGeneratorThread::join();
  }
}

uint32_t WFSim::GetAcquisitionStatus() {
  uint32_t ret = 0;
  ret |= 0x4*(fRun == true); // run status
  ret |= 0x8*(fBufferSize > 0); // event ready
  ret |= 0x80; // no PLL unlock
  ret |= 0x100*(sRun == true || sReady == true); // board is ready
  ret |= 0x800*(sRun == true); // S-IN

  return ret;
}

int WFSim::SoftwareStart() {
  if (sReady == true) {
    sRun = true;
    sReady = false;
    sCV.notify_one();
  }
  fRun = true;
  fGeneratorThread = std::thread(&WFSim::Run, this);
  return 0;
}

int WFSim::SINStart() {
  return SoftwareStart();
}

int WFSim::AcquisitionStop() {
  GlobalDeinit();
  fRun = false;
  if (fGeneratorThread.joinable() fGeneratorThread.join();
  Reset();
  return 0;
}

int WFSim::Reset() {
  const std::lock_guard<std::mutex> lg(fBufferMutex);
  fBuffer.clear();
  fEventCounter = 0;
  fBufferSize = 0;
  return 0;
}

int WFSim::ReadMBLT(uint32_t* &buffer) {
  if (fBufferSize == 0) return 0;
  const std::lock_guard<std::mutex> lg(fBufferMutex);
  int numbytes = fBuffer.size();
  buffer = new uint32_t[numbytes];
  std::memcpy(buffer, fBuffer.data(), numbytes);
  fBuffer.clear();
  fBufferSize = 0;
  return numbytes;
}

std::tuple<double, double, double> WFSim::GenerateEventLocation() {
  double offset = 0.5; // min number of PMTs between S1 and S2 to prevent overlap
  double z = -1.*sFlatDist(fGen)*(2*sFaxOptions.tpc_size-offset)-offset;
  double r = sFlatDist(fGen)*sFaxOptions.tpc_radius; // no, this isn't uniform
  double theta = sFlatDist(fGen)*2*PI();
  return {r*std::cos(theta), r*std::sin(theta), z};
}

std::array<int, 3> WFSim::GenerateEventSize(double, double, double z) {
  int s1 = sFlatDist(sGen)*19+1;
  std::normal_distribution<> s2_over_s1{100, 20};
  double elivetime_loss_fraction = std::exp(-z/sFaxOptions.e_absorbtion_length);
  int s2 = s1*s2_over_s1(sGen)*elivetime_loss_fraction;
  return {0, s1, s2};
}

vector<pair<int, double>> WFSim::MakeHitpattern(int s_i, int photons, double x, double y, double z) {
  double r = std::hypot(x,y), theta = std::atan2(y,x);
  double signal_width = s_i == 1 ? 40 : 1000.+200.*std::sqrt(std::abs(z));
  vector<pair<int, double>> ret(photons); // { {pmt id, hit time}, {pmt id, hit time} ... }
  vector<double> hit_prob(sNumPMTs, 0.);
  std::discrete_distribution<> hitpattern;
  double top_fraction(0);
  int TopPMTs = sNumPMTs/2;
  if (s_i == 1) {
    top_fraction = (0+sNumPMTs)/(0.4-0.1)*(z+sNumPMTs)+0.1; // 10% at bottom, 40% at top
    std::fill_n(hit_prob.begin(), TopPMTs, top_fraction/TopPMTs);
  } else {
    top_fraction = 0.65;
    // let's go with a Gaussian probability, because why not
    double gaus_std = 1.3; // PMTs wide
    auto gen = [&](std::pair<double, double>& p){
      return std::exp(-(std::pow(p.first-x, 2)+std::pow(p.second-y, 2))/(2*gaus_std*gaus_std));
    }

    std::transform(sPMTxy.begin(), sPMTxy.begin()+TopPMTs, hit_prob.begin(), gen);
    // normalize
    double total_top_prob = std::accumulate(hit_prob.begin(), hit_prob.begin()+TopPMTs, 0.);
    std::transform(hit_prob.begin(), hit_prob.begin()+TopPMTs, hit_prob.begin(),
        [](double x){return top_fraction*x/total_top_prob;});
  }
  // bottom array probability simpler to calculate
  std::fill(hit_prob.begin()+TopPMTs, hit_prob.end(), (1.-top_fraction)/TopPMTs);

  hitpattern.param(std::discrete_distribution<>::param_type(hit_prob.begin(), hit_prob.end()));

  std::generate_n(ret.begin(), photons,
      [&]{return std::make_pair(hitpattern(sGen), WFSim::sFlatDist(sGen)*signal_width);});
  return ret;
}

<<<<<<< HEAD
void WFSim::SendToWorkers(const vector<pair<int, double>>& hits) {
  vector<vector<pair<int, double>>> hits_per_board(sRegistry.size());
  for (auto& hit : hits) {
    hits_per_board[hit.first/PMTsPerDigi].emplace_back(hit.first % PMTsPerDigi, hit.second);
  }
  for (unsigned i = 0; i < sRegistry.size(); i++)
    sRegistry[i]->ReceiveFromGenerator(hits_per_board[i], sClock);
  return;
}

void WFSim::ReceiveFromGenerator(const vector<pair<int, double>>& in, long timestamp) {
  {
    const std::lock_guard<std::mutex> lg(fMutex);
    fWFprimitive = in;
    fTimestamp = timestamp;
    fEventCounter++;
  }
  fCV.notify_one();
  return;
}

=======
>>>>>>> 104fc767
vector<vector<double>> WFSim::MakeWaveform(const vector<pair<int, double>>& hits, int& mask) {
  mask = 0;
  double last_hit_time = 0;
  double first_hit_time = 1e9;
  for (auto& hit : hits) {
    mask |= (1<<hit.first);
    last_hit_time = std::max(last_hit_time, hit.second);
    first_hit_time = std::min(first_hit_time, hit.second);
  }
  fTimestamp += first_hit_time;
  // which channels contribute?
  vector<int> pmt_arr(PMTsPerDigi, -1);
  unsigned j = 0;
  for (int i = 0; i < PMTsPerDigi; i++)
    if (mask & (1<<i)) pmt_arr[i] = j++;

  int wf_length = fSPEtemplate.size() + last_hit_time/DataFormatDefinition["ns_per_sample"];
  wf_length += wf_length % 2 ? 1 : 2; // ensure an even number of samples with room
  // start with a positive-going pulse, then invert in the next stage when we apply
  // whatever baseline we want
  vector<vector<double>> wf(j, vector<double>(wf_length, 0.));
  std::normal_distribution<> hit_scale{1., 0.15};
  int offset;
  double scale;
  for (auto& hit : hits) {
    offset = hit.second/DataFormatDefinition["ns_per_sample"];
    scale = hit_scale(fGen);
    for (j = 0; j < fSPEtemplate.size(); j++) {
      wf[pmt_arr[hit.first]][offset+j] += fSPEtemplate[j]*scale;
    }
  }
  return wf;
}

<<<<<<< HEAD
void WFSim::ConvertToDigiFormat(const vector<vector<double>>& wf, int mask) {
=======
int WFSim::ConvertToDigiFormat(const vector<vector<double>>& wf, int mask) {
  int num_channels = wf.size();
>>>>>>> 104fc767
  const int overhead_per_channel = 2*sizeof(uint32_t), overhead_per_event = 4*sizeof(uint32_t);
  std::string buffer;
  uint32_t word = 0;
  for (auto& ch : wf) word += ch.size(); // samples
  int words_this_event = word/2 + overhead_per_channel*wf.size() + overhead_per_event;
  buffer.reserve(words_this_event);
  word = words_this_event | 0xA00000000;
  buffer.append((char*)&word, sizeof(word));
  buffer.append((char*)&mask, sizeof(mask));
  buffer.append((char*)&fEventCounter, sizeof(fEventCounter));
  uint32_t timestamp = fClock/DataFormatDefinition["ns_per_sample"];
  buffer.append((char*)&timestamp, sizeof(timestamp));
  uint16_t sample, baseline(16000);
  for (auto& ch_wf : wf) {
    word = ch_wf.size()/2 + overhead_per_channel; // size is in samples
    buffer.append((char*)&word, sizeof(word));
    buffer.append((char*)&timestamp, sizeof(timestamp));
    for (unsigned i = 0; i < ch_wf.size(); i += 2) {
      sample = ch_wf[i] > baseline ? 0 : baseline-ch_wf[i];
      word = sample;
      sample = ch_wf[i+1] > baseline ? 0 : baseline-ch_wf[i+1];
      word |= (sample << 16);
      buffer.append((char*)&word, sizeof(word));
    } // loop over samples
  } // loop over channels
  {
    const std::lock_guard<std::mutex> lg(fBufferMutex);
    fBuffer.append(buffer);
    fBufferSize = fBuffer.size();
  }
  return;
}

int WFSim::NoiseInjection() {
<<<<<<< HEAD
  vector<vector<double>> wf(PMTsPerDigi, vector<double>(fSPEtemplate.size(), 0));
=======
  vector<vector<double>> wf(fNumPMTs, vector<double>(0, fSPEtemplate.size()));
>>>>>>> 104fc767
  ConvertToDigiFormat(wf, 0xFF);
  return 0;
}

<<<<<<< HEAD
static void WFSim::GlobalRun() {
  std::exponential_distribution<> rate(sFaxOptions.rate);
  double x, y, z, t_max;
=======
void WFSim::Run() {
  std::exponential_distribution<> rate(fFaxOptions.rate);
  double x, y, z;
>>>>>>> 104fc767
  int mask;
  long time_to_next;
  std::array<int, 3> photons; // S1 = 1
  vector<pair<int, double>> hits;
  sClock = (0.5+sFlatDist(fGen))*10000000;
  sEventCounter = 0;
  {
    const std::lock_guard<std::mutex> lg(sMutex);
    sCV.wait(lg, []{return sReady == false;});
  }
  while (sRun == true) {
    std::tie(x,y,z) = GenerateEventLocation();
    photons = GenerateEventSize(x, y, z);
    for (const auto s_i : {1,2}) {
      hits = MakeHitpattern(s_i, photons[s_i], x, y, z);
      // split hitpattern and issue to digis
      SendToWorkers(hits);
      t_max = 0;
      for (auto& hit : hits) {
        t_max = std::max(t_max, hit.second);
      }

      time_to_next = (s_i == 1 ? std::abs(z/fFaxOptions.drift_speed) : rate(fGen)) + t_max;
      sClock += time_to_next;
      std::this_thread::sleep_for(std::chrono::nanoseconds(time_to_next));
    }
    sEventCounter++;
  }
}

void WFSim::Run() {
  vector<vector<double>> wf;
  int mask;
  while (sRun == true) {
    {
      std::unique_lock<std::mutex> lk(fMutex);
      fCV.wait(lk, [&]{return fWFprimitive.size();});
      wf = MakeWaveform(fWFprimitive, mask);
    }
    ConvertToDigiFormat(wf, mask);
  }
}

void WFSim::WaitForSignal() {

}<|MERGE_RESOLUTION|>--- conflicted
+++ resolved
@@ -212,7 +212,6 @@
   return ret;
 }
 
-<<<<<<< HEAD
 void WFSim::SendToWorkers(const vector<pair<int, double>>& hits) {
   vector<vector<pair<int, double>>> hits_per_board(sRegistry.size());
   for (auto& hit : hits) {
@@ -234,8 +233,6 @@
   return;
 }
 
-=======
->>>>>>> 104fc767
 vector<vector<double>> WFSim::MakeWaveform(const vector<pair<int, double>>& hits, int& mask) {
   mask = 0;
   double last_hit_time = 0;
@@ -270,12 +267,7 @@
   return wf;
 }
 
-<<<<<<< HEAD
 void WFSim::ConvertToDigiFormat(const vector<vector<double>>& wf, int mask) {
-=======
-int WFSim::ConvertToDigiFormat(const vector<vector<double>>& wf, int mask) {
-  int num_channels = wf.size();
->>>>>>> 104fc767
   const int overhead_per_channel = 2*sizeof(uint32_t), overhead_per_event = 4*sizeof(uint32_t);
   std::string buffer;
   uint32_t word = 0;
@@ -310,24 +302,14 @@
 }
 
 int WFSim::NoiseInjection() {
-<<<<<<< HEAD
   vector<vector<double>> wf(PMTsPerDigi, vector<double>(fSPEtemplate.size(), 0));
-=======
-  vector<vector<double>> wf(fNumPMTs, vector<double>(0, fSPEtemplate.size()));
->>>>>>> 104fc767
   ConvertToDigiFormat(wf, 0xFF);
   return 0;
 }
 
-<<<<<<< HEAD
 static void WFSim::GlobalRun() {
   std::exponential_distribution<> rate(sFaxOptions.rate);
   double x, y, z, t_max;
-=======
-void WFSim::Run() {
-  std::exponential_distribution<> rate(fFaxOptions.rate);
-  double x, y, z;
->>>>>>> 104fc767
   int mask;
   long time_to_next;
   std::array<int, 3> photons; // S1 = 1
@@ -370,7 +352,3 @@
     ConvertToDigiFormat(wf, mask);
   }
 }
-
-void WFSim::WaitForSignal() {
-
-}