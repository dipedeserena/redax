--- conflicted
+++ resolved
@@ -25,10 +25,7 @@
 
   virtual int SINStart();
   virtual int SoftwareStart();
-<<<<<<< HEAD
-=======
-  virtual int AcquisitionStop() {fRun = false; return 0;}
->>>>>>> 104fc767
+  virtual int AcquisitionStop();
   virtual int SWTrigger() {return NoiseInjection();}
   virtual int Reset();
   virtual bool EnsureReady(int, int) {return sReady || sRun;}
@@ -64,17 +61,10 @@
 
   virtual bool MonitorRegister(uint32_t, uint32_t, int, int, uint32_t) {return true;}
   void Run();
-<<<<<<< HEAD
   void ReceiveFromGenerator(const std::vector<std::pair<int, double>>&, long);
   std::vector<std::vector<double>> MakeWaveform(const std::vector<std::pair<int, double>>&, int&);
   void ConvertToDigiFormat(const std::vector<std::vector<double>>&, int);
-=======
-  std::tuple<double, double, double> GenerateEventLocation();
-  std::array<int, 3> GenerateEventSize(double, double, double);
-  std::vector<std::pair<int, double>> MakeHitpattern(int, int, double, double, double);
-  std::vector<std::vector<double>> MakeWaveform(const std::vector<std::pair<int, double>>&, int&);
-  int ConvertToDigiFormat(const std::vector<std::vector<double>>&, int);
->>>>>>> 104fc767
+
   int NoiseInjection();
 
   std::thread fGeneratorThread;
