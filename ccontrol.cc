#include "CControl_Handler.hh"

int main(int argc, char** argv){
  
  mongocxx::instance instance{};
  // Parse arguments
  if(argc < 3){
    std::cout<<"USAGE: ./ccontrol {ID} {MONGO_URI}"<<std::endl;
    std::cout<<"Where MONGO_URI is the URI of the command DB"<<std::endl;
    return -1;
  }
  std::string dbname = "xenonnt";
  if(argc >=3)
    dbname = argv[3];

  // Control and status DB connectivity
  // We're going to poll control for commands
  // and update status with a heartbeat
  std::string mongo_uri = argv[2];
  mongocxx::uri uri(mongo_uri.c_str());
  mongocxx::client client(uri);
<<<<<<< HEAD
  mongocxx::database db = client["redax"];
=======
  mongocxx::database db = client[dbname];
>>>>>>> accca5c3
  mongocxx::collection control = db["control"];
  mongocxx::collection status = db["status"];
  mongocxx::collection options_collection = db["options"];

  // Build a unique name for this process
  // we trust that the user has given {ID} uniquely
  char chostname[HOST_NAME_MAX];
  gethostname(chostname, HOST_NAME_MAX);
  std::string hostname = chostname;
  hostname += "_controller_";
  hostname += argv[1];
  std::cout<<"I dub thee "<<hostname<<std::endl;

  // Logging
  MongoLog *logger = new MongoLog();
  int ret = logger->Initialize(mongo_uri, dbname, "log", hostname, 
			       "", true);
  if(ret!=0){
    std::cout<<"Log couldn't be initialized. Exiting."<<std::endl;
    exit(-1);
  }

  // Options
  Options *options = NULL;
  
  // Holds session data
  CControl_Handler *fHandler = new CControl_Handler(logger, hostname);  

  while(1){
    mongocxx::cursor cursor = control.find
      (
       bsoncxx::builder::stream::document{}<< "host" << hostname <<"acknowledged" <<
       bsoncxx::builder::stream::open_document << "$ne" << hostname <<
       bsoncxx::builder::stream::close_document << bsoncxx::builder::stream::finalize
       );
    
    for (auto doc : cursor) {
      // Acknowledge the commands
      control.update_one
        (bsoncxx::builder::stream::document{} << "_id" << doc["_id"].get_oid() <<
         bsoncxx::builder::stream::finalize,
         bsoncxx::builder::stream::document{} << "$push" <<
         bsoncxx::builder::stream::open_document << "acknowledged" << hostname <<
         bsoncxx::builder::stream::close_document <<
         bsoncxx::builder::stream::finalize
         );
      
      // Strip data from the supplied doc
      int run = -1;
      std::string command = "";
      try{
	command = doc["command"].get_utf8().value.to_string();
	if(command == "arm" )
	  run = doc["number"].get_int32();
      }
      catch(const std::exception E){
        logger->Entry(MongoLog::Warning,
		      "ccontrol: Received a document from the dispatcher missing [command|number]");
	continue;
      }
      
     // If the command is arm gonna use the options file to load the V2718, DDC10, etc...settings
     std::string mode = "";
     if(command == "arm"){
       try{
	 mode = doc["mode"].get_utf8().value.to_string();
       }
       catch(const std::exception E){
	 logger->Entry(MongoLog::Warning, "ccontrol: Received an arm document with no run mode");
       }
                                     
       // Get an override doc from the 'options_override' field if it exists
       std::string override_json = "";
       try{
	 bsoncxx::document::view oopts = doc["options_override"].get_document().view();
	 override_json = bsoncxx::to_json(oopts);
       } 
       catch(const std::exception E){
	 logger->Entry(MongoLog::Debug, "No override options provided");
       }	  
              
       //Here are our options
       if(options != NULL)
	 delete options;
       options = new Options(logger, mode, options_collection, override_json);
	 
       // Initialise the V2178, V1495 and DDC10...etc.      
       if(fHandler->DeviceArm(run, options) != 0){
	 logger->Entry(MongoLog::Error, "Failed to initialize devices");
       }

     } // end if "arm" command
     

    else if(command == "start"){
       if((fHandler->DeviceStart()) != 0){
	 logger->Entry(MongoLog::Debug, "Failed to start devices");
       }
     } 
     else if(command == "stop"){
       if((fHandler->DeviceStop()) != 0){
	 logger->Entry(MongoLog::Debug, "Failed to stop devices");
       }
     } 
    } //end for  
 
    // Report back on what we are doing
    status.insert_one(fHandler->GetStatusDoc(hostname));
   usleep(1000000);
  }
  return 0;
}<|MERGE_RESOLUTION|>--- conflicted
+++ resolved
@@ -19,11 +19,7 @@
   std::string mongo_uri = argv[2];
   mongocxx::uri uri(mongo_uri.c_str());
   mongocxx::client client(uri);
-<<<<<<< HEAD
-  mongocxx::database db = client["redax"];
-=======
   mongocxx::database db = client[dbname];
->>>>>>> accca5c3
   mongocxx::collection control = db["control"];
   mongocxx::collection status = db["status"];
   mongocxx::collection options_collection = db["options"];
