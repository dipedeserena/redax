--- conflicted
+++ resolved
@@ -119,10 +119,6 @@
                 self.latest_status[detector]['controller'][controller] = {}
                 self.host_config[controller] = detector
 
-<<<<<<< HEAD
-        self.command_oid = {d:{c:None} for c in ['start', 'stop', 'arm'] for d in self.dc}
-=======
->>>>>>> cf8d0da7
         self.log = log
         self.run = True
         self.event = threading.Event()
@@ -167,35 +163,6 @@
     def clear_error_timeouts(self):
         self.error_sent = {}
 
-<<<<<<< HEAD
-=======
-    def update_aggregate_status(self):
-        '''
-        Put current aggregate status into DB
-        '''
-        for detector in self.latest_status.keys():
-            doc = {
-                "status": self.latest_status[detector]['status'].value,
-                "detector": detector,
-                "rate": self.latest_status[detector]['rate'],
-                "readers": len(self.latest_status[detector]['readers'].keys()),
-                "time": now(),
-                "buff": self.latest_status[detector]['buffer'],
-                "mode": self.latest_status[detector]['mode'],
-                "pll_unlocks": self.latest_status[detector]["pll_unlocks"],
-            }
-            if 'number' in self.latest_status[detector].keys():
-                doc['number'] = self.latest_status[detector]['number']
-            else:
-                doc['number'] = None
-            try:
-                self.collections['aggregate_status'].insert(doc)
-            except Exception as e:
-                self.log.error('RunsDB snafu')
-                self.log.debug(f'That snafu was {type(e)} {str(e)}')
-                return
-
->>>>>>> cf8d0da7
     def aggregate_status(self):
         """
         Compute the total status of each "detector" based on the most recent
@@ -501,15 +468,9 @@
             return
         try:
             time.sleep(0.5) # this number depends on the CC command polling time
-<<<<<<< HEAD
-            if (endtime := self.get_cc_ack_time(detectors, 'stop')) is None:
-                self.logger.debug(f'No end time found for run {number}')
-                endtime = now()-datetime.timedelta(seconds=1)
-=======
             if (endtime := self.get_ack_time(detectors, 'stop') ) is None:
                 self.log.debug(f'No end time found for run {number}')
                 endtime = now() -datetime.timedelta(seconds=1)
->>>>>>> cf8d0da7
             query = {"number": int(number), "end": None, 'detectors': detectors}
             updates = {"$set": {"end": endtime}}
             if force:
@@ -533,30 +494,17 @@
             self.log.error(f"Database having a moment, hope this doesn't crash. {type(e)}, {e}")
         return
 
-<<<<<<< HEAD
-    def get_cc_ack_time(self, detector, command):
-        """
-        Finds the time when specified detector's crate controller ack'd the specified command
-        """
-        query = {'_id': self.command_oid[detector][command]}
-        doc = self.collections['outgoing_commands'].find_one(query)
-        # the first cc is the "master", so its ack time is what counts
-        cc = list(self.latest_status[detector]['controller'].keys())[0]
-        if doc is not None and cc in doc['acknowledged']:
-            return doc['acknowledged'][cc]
-        self.log.debug(f'No ACK time for {detector}-{command}')
-        return None
-=======
     def get_ack_time(self, detector, command, recurse=True):
         '''
         Finds the time when specified detector's crate controller ack'd the specified command
         '''
+        # the first cc is the "master", so its ack time is what counts
         cc = list(self.latest_status[detector]['controller'].keys())[0]
         query = {'host': cc, f'acknowledged.{cc}': {'$ne': 0}, 'command': command}
         sort = [('_id', -1)]
         doc = self.collections['outgoing_commands'].find_one(query, sort=sort)
         dt = (now() - doc['acknowledged'][cc].replace(tzinfo=pytz.utc)).total_seconds()
-        if dt > 30:
+        if dt > 30: # TODO make this a config value
             if recurse:
                 # No way we found the correct command here, maybe we're too soon
                 self.log.debug(f'Most recent ack for {detector}-{command} is {dt:.1f}?')
@@ -567,7 +515,6 @@
                 self.log.debug(f'No recent ack time for {detector}-{command}')
                 return None
         return doc['acknowledged'][cc]
->>>>>>> cf8d0da7
 
     def send_command(self, command, hosts, user, detector, mode="", delay=0, force=False):
         """
@@ -616,39 +563,20 @@
     def process_commands(self):
         """
         Process our internal command queue
-<<<<<<< HEAD
-        """
-=======
-        '''
+        """
         sort = [('createdAt', 1)]
         incoming = self.collections['command_queue']
         outgoing = self.collections['outgoing_commands']
->>>>>>> cf8d0da7
         while self.run == True:
             try:
                 if (next_cmd := incoming.find_one({}, sort=sort)) is None:
                     dt = 10
                 else:
-<<<<<<< HEAD
-                    dt = (next_cmd['createdAt'] - now()).total_seconds()
-                if dt < 0.01:
-                    oid = next_cmd.pop('_id')
-                    ret = self.collections['outgoing_commands'].insert_one(next_cmd)
-                    self.collections['command_queue'].delete_one({'_id': oid})
-                    det = next_cmd['detector']
-                    cmd = next_cmd['command']
-                    for h in next_cmd['host']:
-                        # cache the _id if this is going to a cc
-                        if 'controller' in h:
-                            self.command_oid[det][cmd] = ret.inserted_id
-                            break
-=======
                     dt = (next_cmd['createdAt'].replace(tzinfo=pytz.utc) - now()).total_seconds()
                 if dt < 0.01:
                     oid = next_cmd.pop('_id')
                     outgoing.insert_one(next_cmd)
                     incoming.delete_one({'_id': oid})
->>>>>>> cf8d0da7
             except Exception as e:
                 dt = 10
                 self.log.error(f"DB down? {type(e)}, {e}")
@@ -662,11 +590,7 @@
         :returns: float, the timestamp of the last unack'd command, or None if none exist
         """
         q = {f'acknowledged.{host}': 0}
-<<<<<<< HEAD
         sort = [('_id', 1)]
-=======
-        sort=[('_id', 1)]
->>>>>>> cf8d0da7
         if (doc := self.collections['outgoing_commands'].find_one(q, sort=sort)) is None:
             return None
         return doc['createdAt'].timestamp()
@@ -675,20 +599,12 @@
         """
         Finds when the specified/most recent command was ack'd
         """
-<<<<<<< HEAD
-        if (oid := self.command_oid[detector][command]) is None:
-            self.log.error(f'No oid for {detector}.{command}?')
-            return True
-        if (doc := self.collections['outoing_commands'].find_one({'_id': oid})) is None:
-            self.log.error(f'No previous {command} for {detector} found?')
-=======
         q = {'detector': detector}
         sort = [('_id', -1)]
         if command is not None:
             q['command'] = command
         if (doc := self.collections['outgoing_commands'].find_one(q, sort=sort)) is None:
             self.log.error('No previous command found?')
->>>>>>> cf8d0da7
             return True
         for h in doc['host']:
             # loop over doc['host'] because the 'acknowledged' field sometimes
@@ -754,15 +670,9 @@
         # If the user started the run with a comment add that too
         if "comment" in self.goal_state[detector] and self.goal_state[detector]['comment'] != "":
             run_doc['comments'] = [{
-<<<<<<< HEAD
                 "user": self.goal_state[detector]['user'],
                 "date": now(),
                 "comment": self.goal_state[detector]['comment']
-=======
-                "user": goal_state[detector]['user'],
-                "date": now(),
-                "comment": goal_state[detector]['comment']
->>>>>>> cf8d0da7
             }]
 
         # Make a data entry so bootstrax can find the thing
@@ -773,32 +683,18 @@
                 'location': cfg['strax_output_path']
             }]
 
-<<<<<<< HEAD
         # The cc needs some time to get started
         time.sleep(self.cc_start_wait)
         try:
-            start_time = self.get_cc_ack_time(detector, 'start')
-
-        except Exception as e:
-            self.log.error(f'Could not find ack time for {run_doc["number"]} start')
-            self.log.debug(f'Due to {type(e)}, {e}')
+            start_time = self.get_ack_time(detector, 'start')
+        except Exception as e:
+            self.log.error('Couldn\'t find start time ack')
             start_time = None
 
         if start_time is None:
-            start_time = now()-datetime.timedelta(seconds=self.cc_start_wait)
+            start_time = now()-datetime.timedelta(seconds=2)
             # if we miss the ack time, we don't really know when the run started
             # so may as well tag it
-=======
-        time.sleep(2)
-        try:
-            start_time = self.get_ack_time(detector, 'start')
-        except Exception as e:
-            self.log.error('Couldn\'t find start time ack')
-            start_time = None
-
-        if start_time is None:
-            start_time = now()-datetime.timedelta(seconds=2)
->>>>>>> cf8d0da7
             run_doc['tags'] = [{'name': 'messy', 'user': 'daq', 'date': start_time}]
         run_doc['start'] = start_time
 
