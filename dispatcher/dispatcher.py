--- conflicted
+++ resolved
@@ -4,23 +4,6 @@
 import threading
 import datetime
 import os
-<<<<<<< HEAD
-from daqnt import get_daq_logger
-
-from MongoConnect import MongoConnect
-from DAQController import DAQController, STATUS
-
-
-class SignalHandler(object):
-    def __init__(self):
-        self.event = threading.Event()
-        signal.signal(signal.SIGINT, self.interrupt)
-        signal.signal(signal.SIGTERM, self.interrupt)
-
-    def interrupt(self, *args):
-        self.event.set()
-
-=======
 import daqnt
 import json
 from pymongo import MongoClient
@@ -30,7 +13,6 @@
 from DAQController import DAQController
 
 
->>>>>>> bdf26f73
 def main():
 
     # Parse command line
@@ -43,11 +25,6 @@
     args = parser.parse_args()
     config = configparser.ConfigParser()
     config.read(args.config)
-<<<<<<< HEAD
-    logger = get_daq_logger(config['DEFAULT']['LogName'], level = args.log)
-    # Declare database object
-    MongoConnector = MongoConnect(config, logger)
-=======
     config = config['DEFAULT' if not args.test else "TESTING"]
     config['MasterDAQConfig'] = json.loads(config['MasterDAQConfig'])
     control_mc = daqnt.get_client('daq')
@@ -61,55 +38,28 @@
             config['MasterDAQConfig']['tpc'], vme_config, sh=sh, testing=args.test)
     MongoConnector = MongoConnect(config, logger, control_mc, runs_mc, Hypervisor, args.test)
     DAQControl = DAQController(config, MongoConnector, logger, Hypervisor)
->>>>>>> bdf26f73
 
     sleep_period = int(config['PollFrequency'])
 
     logger.info('Dispatcher starting up')
 
     while(sh.event.is_set() == False):
-<<<<<<< HEAD
-=======
         sh.event.wait(sleep_period)
-        # Get most recent check-in from all connected hosts
-        if MongoConnector.get_update():
-            continue
-        latest_status = MongoConnector.latest_status
-
->>>>>>> bdf26f73
         # Get most recent goal state from database. Users will update this from the website.
         if (goal_state := MongoConnector.get_wanted_state()) is None:
             continue
         # Get the Super-Detector configuration
-        current_config = MongoConnector.GetSuperDetector(goal_state)
+        current_config = MongoConnector.get_super_detector(goal_state)
         # Get most recent check-in from all connected hosts
-        if MongoConnector.GetUpdate(current_config):
+        if (latest_status := MongoConnector.get_update(current_config)) is None:
             continue
-        latest_status = MongoConnector.latest_status
 
         # Print an update
         for detector in latest_status.keys():
             state = 'ACTIVE' if goal_state[detector]['active'] == 'true' else 'INACTIVE'
-<<<<<<< HEAD
-            #linked_mode = 'ALL_LINKED' if goal_state['tpc']['link_mv'] == 'true' and goal_state['tpc']['link_nv'] == 'true' else 'NOLINK'
-            if goal_state['tpc']['link_mv'] == 'true' and goal_state['tpc']['link_nv'] == 'true':
-                linked_mode = 'ALL_LINKED'
-            elif goal_state['tpc']['link_mv'] == 'false' and goal_state['tpc']['link_nv'] == 'false':
-                linked_mode = 'NO_LINK'
-            elif goal_state['tpc']['link_mv'] == 'true' and goal_state['tpc']['link_nv'] == 'false':
-                linked_mode = 'MV_TPC_LINKED'
-            elif goal_state['tpc']['link_mv'] == 'false' and goal_state['tpc']['link_nv'] == 'true':
-                linked_mode = 'NV_TPC_LINKED'
-            else:
-                linked_mode = 'unclear'
-
-            msg = (f'The {detector} should be {state} and is '
-                   f'{latest_status[detector]["status"].name}'
-                   f' and is in the linked mode {linked_mode}')
-=======
             msg = (f'The {detector} should be {state} and is '
                     f'{latest_status[detector]["status"].name}')
->>>>>>> bdf26f73
+            # TODO add statement about linking
             if latest_status[detector]['number'] != -1:
                 msg += f' ({latest_status[detector]["number"]})'
             logger.debug(msg)
@@ -117,8 +67,6 @@
         # Decision time. Are we actually in our goal state? If not what should we do?
         DAQControl.solve_problem(latest_status, goal_state)
 
-        # Time to report back
-        MongoConnector.update_aggregate_status()
 
     MongoConnector.quit()
     return
