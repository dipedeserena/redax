import os
from pymongo import MongoClient
import argparse
import datetime


<<<<<<< HEAD
def main(coll):
    parser = argparse.ArgumentParser()
    parser.add_argument('--command', choices='arm stop start'.split(), required=True, help='The command')
    parser.add_argument('--number', type=int, default=1, help='Run number')
    parser.add_argument('--mode', help='Run mode', required=True)
    parser.add_argument('--host', nargs='+', default=[os.uname()[1]], help="Hosts to issue to")

    args = parser.parse_args()

    doc = {
            "command": args.command,
            "number": args.number,
            "mode": args.mode,
            "host": args.host,
            "user": os.getlogin(),
            "run_identifier": '%06i' % args.number,
            "createdAt": datetime.datetime.utcnow()
            }
    coll.insert_one(doc)
    return

if __name__ == '__main__':
    with MongoClient("mongodb://daq:%s@xenon1t-daq:27017/admin" % os.environ['MONGO_PASSWORD_DAQ']) as client:
        try:
            main(client['daq']['options'])
        except Exception as e:
            print('%s: %s' % (type(e), e))
=======
client = MongoClient("mongodb://daq:%s@localhost:27017/admin" % os.environ['MONGO_ADMIN_PASSWORD'])

db = client['fax_test']
collection = db['control']

try:
    hostname = sys.argv[2]
except:
    hostname = os.uname()[1]
    print("No hostname provided so assuming it's running locally at %s"%hostname)

hostname = ['fdaq00_reader_0']

try:
    run_num = int(sys.argv[4])
except:
    run_num = 1
    print("Didn't provide a run number so trying 1")

try:
    runmode = sys.argv[3]
except:
    runmode = 'test'
    print("Didn't provide a run mode so trying 'test'")



doc = {}
if command == 'start':

    doc = {
        "detector": "TPC",
        "command": "start",
        "run": run_num,
        "mode": runmode,
        "host": hostname,
        "user": os.getlogin()
    }

elif command == 'stop':

    doc = {
        "detector": "TPC",
        "command": "stop",
        "run": run_num,
        "mode": runmode,
        "host": hostname,
        "user": os.getlogin()
    }

elif command == 'arm':

    doc = {
        "detector": "TPC",
        "mode": runmode,
        "command": "arm",
        "run": run_num,
        "host": hostname,
        "user": os.getlogin()
    }

else:
    print("Usage: python runcommand.py {start/stop/arm} {host} {runmode} {run}")
    exit(0)

try:
    collection.insert(doc)
    print("Command sent!")
except Exception as e:
    print("Failed!")
    print(str(e))
>>>>>>> bf7d8962
<|MERGE_RESOLUTION|>--- conflicted
+++ resolved
@@ -4,7 +4,6 @@
 import datetime
 
 
-<<<<<<< HEAD
 def main(coll):
     parser = argparse.ArgumentParser()
     parser.add_argument('--command', choices='arm stop start'.split(), required=True, help='The command')
@@ -29,79 +28,6 @@
 if __name__ == '__main__':
     with MongoClient("mongodb://daq:%s@xenon1t-daq:27017/admin" % os.environ['MONGO_PASSWORD_DAQ']) as client:
         try:
-            main(client['daq']['options'])
+            main(client['daq']['control'])
         except Exception as e:
-            print('%s: %s' % (type(e), e))
-=======
-client = MongoClient("mongodb://daq:%s@localhost:27017/admin" % os.environ['MONGO_ADMIN_PASSWORD'])
-
-db = client['fax_test']
-collection = db['control']
-
-try:
-    hostname = sys.argv[2]
-except:
-    hostname = os.uname()[1]
-    print("No hostname provided so assuming it's running locally at %s"%hostname)
-
-hostname = ['fdaq00_reader_0']
-
-try:
-    run_num = int(sys.argv[4])
-except:
-    run_num = 1
-    print("Didn't provide a run number so trying 1")
-
-try:
-    runmode = sys.argv[3]
-except:
-    runmode = 'test'
-    print("Didn't provide a run mode so trying 'test'")
-
-
-
-doc = {}
-if command == 'start':
-
-    doc = {
-        "detector": "TPC",
-        "command": "start",
-        "run": run_num,
-        "mode": runmode,
-        "host": hostname,
-        "user": os.getlogin()
-    }
-
-elif command == 'stop':
-
-    doc = {
-        "detector": "TPC",
-        "command": "stop",
-        "run": run_num,
-        "mode": runmode,
-        "host": hostname,
-        "user": os.getlogin()
-    }
-
-elif command == 'arm':
-
-    doc = {
-        "detector": "TPC",
-        "mode": runmode,
-        "command": "arm",
-        "run": run_num,
-        "host": hostname,
-        "user": os.getlogin()
-    }
-
-else:
-    print("Usage: python runcommand.py {start/stop/arm} {host} {runmode} {run}")
-    exit(0)
-
-try:
-    collection.insert(doc)
-    print("Command sent!")
-except Exception as e:
-    print("Failed!")
-    print(str(e))
->>>>>>> bf7d8962
+            print('%s: %s' % (type(e), e))